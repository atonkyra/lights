CONFIG_MODULE_SIG=n
CONFIG_STACK_VALIDATION=n
MODULE_NAME = aura

SRCS = aura-module.c \
	trait/aura-controller.c \
	trait/async.c \
	memory/aura-memory.c \
	motherboard/aura-smbus-piix4.c \
	motherboard/aura-smbus-nuvoton.c \
	motherboard/aura-motherboard.c \
	gpu/asic/asic-polaris.c \
	gpu/asic/asic-vega.c \
	gpu/asic/asic-navi.c \
	gpu/aura-gpu-reg.c \
	gpu/aura-gpu-i2c.c \
	gpu/aura-gpu.c \
	header/usb-transfer.c \
	header/usb-driver.c \
	header/aura-header.c

KERNELDIR ?= /lib/modules/$(shell uname -r)/build
PWD = $(shell pwd)
KBUILD_EXTRA_SYMBOLS := $(ADAPTERDIR)/Module.symvers
OBJS = $(SRCS:.c=.o)

ifeq ($(KERNELRELEASE),)

all:
	$(MAKE) -C $(KERNELDIR) M=$(PWD) modules EXTRA_CFLAGS="-g -DDEBUG"
<<<<<<< HEAD
	# rm -rf *.o *~ core .depend .*.cmd *.mod.c .tmp_versions
=======
	# rm -rf *.o *~ core .depend .*.cmd *.mod *.mod.c .tmp_versions
>>>>>>> e05d11c9

clean:
	$(MAKE) -C $(KERNELDIR) M=$(PWD) clean

.PHONY: all clean

else

	obj-m += $(MODULE_NAME).o
	$(MODULE_NAME)-y = $(OBJS)

endif<|MERGE_RESOLUTION|>--- conflicted
+++ resolved
@@ -28,11 +28,7 @@
 
 all:
 	$(MAKE) -C $(KERNELDIR) M=$(PWD) modules EXTRA_CFLAGS="-g -DDEBUG"
-<<<<<<< HEAD
-	# rm -rf *.o *~ core .depend .*.cmd *.mod.c .tmp_versions
-=======
 	# rm -rf *.o *~ core .depend .*.cmd *.mod *.mod.c .tmp_versions
->>>>>>> e05d11c9
 
 clean:
 	$(MAKE) -C $(KERNELDIR) M=$(PWD) clean
